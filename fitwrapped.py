--- conflicted
+++ resolved
@@ -239,13 +239,9 @@
                 [{}, {'type': 'choropleth'}]  # row 3 — make (3,2) a choropleth cell
             ],
             subplot_titles=("Activity Counts", "Activity Distance", "Sleep Trends", "Resting HR Trends"),
-<<<<<<< HEAD
-            vertical_spacing=0.2, horizontal_spacing=0.2
-=======
             vertical_spacing=0.15,    # was 0.1
             horizontal_spacing=0.15,  # was 0.1
             row_heights=[0.3, 0.3, 0.3]
->>>>>>> b95913f1
         )
         # Activity Count Bar
         fig.add_trace(go.Bar(x=breakdown['activity_type'], y=breakdown['count'], name='Count'), row=1, col=1)
